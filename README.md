--- conflicted
+++ resolved
@@ -4,19 +4,14 @@
 
 Adding in the FFT from https://proceedings.neurips.cc//paper/2021/file/c0f168ce8900fa56e57789e2a2f2c9d0-Paper.pdf.
 
-<<<<<<< HEAD
 Added in 2d Toeplitz matrix masking from our work https://proceedings.mlr.press/v162/choromanski22a/choromanski22a.pdf
 For Graph related experiments using graph diffusion kernels (GKAT) in our work see https://github.com/arijitthegame/GKAT-Experiments/tree/main/arijit_refactor
 
 Note that: it is straightforward to add in the Toeplitz masking into performer_vit as well. See https://github.com/arijitthegame/Fast-Attention/blob/main/performer_lucidrains.py#L454-L473
 
 This is in active development and code is used in https://github.com/arijitthegame/enformer_performer/blob/main/enformer_refactored.py.
-=======
-#TODO: Add the HRF variant (Angular Hybrid) defined in https://openreview.net/pdf?id=EMigfE6ZeS. The current code is too slow and not properly optimized for GPU/TPU. 
 
-For maximum confusion, there will be pytorch as well as tensorflow/jax code thrown in here to be used for various projects with different collaborators. 
-
+Future Work: Add the HRF variant (Angular Hybrid) defined in https://openreview.net/pdf?id=EMigfE6ZeS. The current code is too slow and not properly optimized for GPU/TPU. 
 
 ########################
-Based on current results and results from https://arxiv.org/abs/2107.07999, should default to RPE. Currently out of scope : develop GPU/TPU friendly RPE aka optimize the current implementation. 
->>>>>>> 9c3cf883
+Based on current results and results from https://arxiv.org/abs/2107.07999, should default to RPE. Currently out of scope : develop TPU friendly RPE aka optimize the current implementation, the main bottleneck being fft not optimized for TPUs.